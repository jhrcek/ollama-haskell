--- conflicted
+++ resolved
@@ -237,11 +237,7 @@
       case eRes of
         Left e -> return $ Left $ "HTTP error occured: " <> show e
         Right r -> do
-<<<<<<< HEAD
           return r
-=======
-            return r
->>>>>>> 58e212d9
 
 handleRequest :: ChatOps -> Response BodyReader -> IO (Either String ChatResponse)
 handleRequest cOps response = do
@@ -317,14 +313,8 @@
   IO (Either String jsonResult)
 chatJson cOps@ChatOps {..} jsonStructure mMaxRetries = do
   -- For models that support the format parameter, use that directly
-<<<<<<< HEAD
   -- let jsonSchema = encode jsonStructure
   let useNativeFormat = False -- Set to True to use the native format parameter when appropriate
-=======
-  --let jsonSchema = encode jsonStructure
-  let useNativeFormat = False  -- Set to True to use the native format parameter when appropriate
-
->>>>>>> 58e212d9
   if useNativeFormat
     then do
       let formattedOps =
